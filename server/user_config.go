--- conflicted
+++ resolved
@@ -6,7 +6,6 @@
 // The mapstructure tags correspond to flags in cmd/server.go and are used when
 // the config is parsed from a YAML file.
 type UserConfig struct {
-<<<<<<< HEAD
 	AllowForkPRs                    bool   `mapstructure:"allow-fork-prs"`
 	AllowRepoConfig                 bool   `mapstructure:"allow-repo-config"`
 	AtlantisURL                     string `mapstructure:"atlantis-url"`
@@ -23,6 +22,7 @@
 	BitbucketWebhookSecret          string `mapstructure:"bitbucket-webhook-secret"`
 	CheckoutStrategy                string `mapstructure:"checkout-strategy"`
 	DataDir                         string `mapstructure:"data-dir"`
+	DisableApplyAll                 bool   `mapstructure:"disable-apply-all"`
 	GithubHostname                  string `mapstructure:"gh-hostname"`
 	GithubToken                     string `mapstructure:"gh-token"`
 	GithubUser                      string `mapstructure:"gh-user"`
@@ -36,32 +36,6 @@
 	RepoConfig                      string `mapstructure:"repo-config"`
 	RepoConfigJSON                  string `mapstructure:"repo-config-json"`
 	RepoWhitelist                   string `mapstructure:"repo-whitelist"`
-=======
-	AllowForkPRs           bool   `mapstructure:"allow-fork-prs"`
-	AllowRepoConfig        bool   `mapstructure:"allow-repo-config"`
-	AtlantisURL            string `mapstructure:"atlantis-url"`
-	Automerge              bool   `mapstructure:"automerge"`
-	BitbucketBaseURL       string `mapstructure:"bitbucket-base-url"`
-	BitbucketToken         string `mapstructure:"bitbucket-token"`
-	BitbucketUser          string `mapstructure:"bitbucket-user"`
-	BitbucketWebhookSecret string `mapstructure:"bitbucket-webhook-secret"`
-	CheckoutStrategy       string `mapstructure:"checkout-strategy"`
-	DataDir                string `mapstructure:"data-dir"`
-	DisableApplyAll        bool   `mapstructure:"disable-apply-all"`
-	GithubHostname         string `mapstructure:"gh-hostname"`
-	GithubToken            string `mapstructure:"gh-token"`
-	GithubUser             string `mapstructure:"gh-user"`
-	GithubWebhookSecret    string `mapstructure:"gh-webhook-secret"`
-	GitlabHostname         string `mapstructure:"gitlab-hostname"`
-	GitlabToken            string `mapstructure:"gitlab-token"`
-	GitlabUser             string `mapstructure:"gitlab-user"`
-	GitlabWebhookSecret    string `mapstructure:"gitlab-webhook-secret"`
-	LogLevel               string `mapstructure:"log-level"`
-	Port                   int    `mapstructure:"port"`
-	RepoConfig             string `mapstructure:"repo-config"`
-	RepoConfigJSON         string `mapstructure:"repo-config-json"`
-	RepoWhitelist          string `mapstructure:"repo-whitelist"`
->>>>>>> 354551d9
 	// RequireApproval is whether to require pull request approval before
 	// allowing terraform apply's to be run.
 	RequireApproval bool `mapstructure:"require-approval"`
